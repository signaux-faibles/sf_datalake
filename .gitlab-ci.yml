--- conflicted
+++ resolved
@@ -131,12 +131,7 @@
   script:
     - venv-pack -o /packages/${REGISTRY_KEY}/${PACKAGE}
     - chmod 777 /packages/${REGISTRY_KEY}/${PACKAGE}
-<<<<<<< HEAD
     - ls -l /packages/${REGISTRY_KEY}/
-=======
-    - echo ${REGISTRY_KEY}
-    - ls -al /packages/${REGISTRY_KEY}/
->>>>>>> bb402cd5
 
 pylint:
   stage: test
