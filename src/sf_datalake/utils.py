--- conflicted
+++ resolved
@@ -10,7 +10,6 @@
 import pyspark.sql.types as T
 from pyspark.sql import SparkSession
 from pyspark.sql import Window as W
-from pyspark.sql import functions as F
 
 
 def get_spark_session():
@@ -73,7 +72,6 @@
     return dt.datetime.strptime(str_date, date_format).date()
 
 
-<<<<<<< HEAD
 def merge_asof(  # pylint: disable=too-many-arguments, too-many-locals
     df_left: pyspark.sql.DataFrame,
     df_right: pyspark.sql.DataFrame,
@@ -215,7 +213,8 @@
     return df.select(
         "pre_join.*", *(f"right.{col}" for col in set(df_r.columns) - set(join_keys))
     )
-=======
+
+
 def count_nan_values(
     df: pyspark.sql.DataFrame,
 ) -> pyspark.sql.Row:
@@ -245,5 +244,4 @@
     """
     return df.select(
         [F.count(F.when(F.isnull(c), c)).alias(c) for c in df.columns]
-    ).collect()[0]
->>>>>>> b5468662
+    ).collect()[0]