--- conflicted
+++ resolved
@@ -160,11 +160,7 @@
 
 # Switches
 with_paydex = False
-<<<<<<< HEAD
 if any("paydex" in feat for feat in set(config["FEATURES_PIPELINE"])):
-=======
-if {"paydex_bin", "paydex_diff12m"} & set(config["FEATURES"]):
->>>>>>> 0d15dd83
     with_paydex = True
     logging.info(
         "Paydex data features were requested through the provided configuration file. \
@@ -203,19 +199,11 @@
             + [config["TARGET"]["class_col"]]  # contains a single string
         )
     ),
-<<<<<<< HEAD
-    sf_datalake.transform.MissingValuesHandler(
-        inputCols=list(config["FEATURES_PIPELINE"]),
-        fill=config["FILL_MISSING_VALUES"],
-        value=config["DEFAULT_VALUES"],
-    ),
-=======
->>>>>>> 0d15dd83
 ]
 if config["FILL_MISSING_VALUES"]:
     building_steps.append(
         sf_datalake.transform.MissingValuesHandler(
-            inputCols=list(config["FEATURES"]),
+            inputCols=list(config["FEATURES_PIPELINE"]),
             value=config["DEFAULT_VALUES"],
         )
     )
@@ -236,10 +224,10 @@
 
 ### TODO: HANDLE ALL TRANSFORMING STEPS HERE
 
-(
-    transforming_stages,
-    model_features,
-) = sf_datalake.transform.generate_transforming_stages(config)
+(transforming_stages, model_features,) = (
+    None,
+    None,
+)
 
 model_stages = [
     sf_datalake.model.get_model_from_conf(
