"""Transformer class.

Transformer is an abstract class to define different transformers.
"""
from typing import List

<<<<<<< HEAD
import pyspark.ml  # pylint: disable=E0401
import pyspark.sql.functions as F  # pylint: disable=E0401
from pyspark.ml import Transformer
from pyspark.ml.feature import StandardScaler, VectorAssembler  # pylint: disable=E0401
from pyspark.sql.types import FloatType  # pylint: disable=E0401
=======
import pyspark.ml
from pyspark.ml.feature import StandardScaler, VectorAssembler
>>>>>>> c40c80f6


def generate_stages(config: dict) -> List[Transformer]:
    """Generate all stages related to Transformers. Ready to be
    included in a pyspark.ml.Pipeline.

    Args:
        config : the config parameters (see config.get_config())

    Returns:
        List of prepared Transformers.
    """
    stages = []
    transformed_features = []
    for (features, transformer_name) in config["TRANSFORMERS"]:
        outputCol = f"features_to_transform_{transformer_name}"
        vector_assembler = VectorAssembler(
            inputCols=features,
            outputCol=outputCol,  # TODO is it necessary or overwritting
            # the same name during stages works?
        )
        transformer = get_transformer_from_str(transformer_name)
        stages += [vector_assembler, transformer]
        transformed_features += [outputCol]

    vector_assembler = VectorAssembler(
        inputCols=transformed_features, outputCol="features"
    )
    stages += [vector_assembler]
    return stages


def get_transformer_from_str(s: str) -> Transformer:
    """Get a Transformer from its name.

    Args:
        s: Name of the Transformer

    Returns:
        The selected Transformer with prepared parameters
    """
    factory = {
        "StandardScaler": StandardScaler(
            withMean=True,
            withStd=True,
            inputCol="features_to_transform_StandardScaler",
            outputCol="features_transformed_StandardScaler",
        )
    }
    return factory[s]


class FormatProbability(Transformer):
    """A transformer to format the probability column in output of a model."""

    def _transform(self, dataset: pyspark.sql.DataFrame):
        """Extract the positive probability and cast it as float.

        Args:
            dataset: DataFrame to transform

        Returns:
            transformed DataFrame
        """
        transform_udf = F.udf(lambda v: float(v[1]), FloatType())
        return dataset.withColumn("probability", transform_udf("probability"))<|MERGE_RESOLUTION|>--- conflicted
+++ resolved
@@ -4,16 +4,11 @@
 """
 from typing import List
 
-<<<<<<< HEAD
-import pyspark.ml  # pylint: disable=E0401
-import pyspark.sql.functions as F  # pylint: disable=E0401
+import pyspark.ml
+import pyspark.sql.functions as F
 from pyspark.ml import Transformer
-from pyspark.ml.feature import StandardScaler, VectorAssembler  # pylint: disable=E0401
-from pyspark.sql.types import FloatType  # pylint: disable=E0401
-=======
-import pyspark.ml
 from pyspark.ml.feature import StandardScaler, VectorAssembler
->>>>>>> c40c80f6
+from pyspark.sql.types import FloatType
 
 
 def generate_stages(config: dict) -> List[Transformer]:
