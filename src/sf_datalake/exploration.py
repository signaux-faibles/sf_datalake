"""Utility functions for data exploration using spark DataFrame objects.
"""

from typing import Iterable, List, Tuple

import pyspark
import pyspark.sql
import pyspark.sql.functions as F
from pyspark.ml import Pipeline
from pyspark.ml.feature import VectorAssembler
from pyspark.ml.regression import LinearRegression

import sf_datalake.transform
import sf_datalake.utils


def count_missing_values(df: pyspark.sql.DataFrame) -> pyspark.sql.DataFrame:
    """Counts number of null values in each column.

    Args:
        df: The input DataFrame.

    Returns:
        A DataFrame specifying the number of null values for each column.

    """
    return df.select([F.count(F.when(F.isnull(c), c)).alias(c) for c in df.columns])


def count_nan_values(
    df: pyspark.sql.DataFrame,
    omit_type: Iterable[str] = ("timestamp", "string", "date", "bool"),
) -> pyspark.sql.DataFrame:
    """Counts number of NaN values in numerical columns.

    Args:
        df: The input DataFrame.
        omit_type: An iterable containing the names of types that should not be looked
          for.

    Returns:
        A DataFrame specifying the number of NaN values in numerical fields.

    """
    return df.select(
        [
            F.count(F.when(F.isnull(c), c)).alias(c)
            for (c, c_type) in df.dtypes
            if c_type not in omit_type
        ]
    )


def acounting_time_span(
    df: pyspark.sql.DataFrame,
) -> Tuple[pyspark.sql.DataFrame, pyspark.sql.DataFrame]:
    """Computes global time spans of companies accouting years.

    Args:
        df: The input DataFrame. It must have a "date_deb_exercice" and
          "date_fin_exercice".

    Returns:
        A couple of DataFrame objects, each containing the min and max dates associated
          with the beginning and end of accounting years ("exercice comptable").

    """
    date_deb_exercice_span = df.select(
        min("date_deb_exercice"),
        max("date_deb_exercice"),
    ).first()
    date_fin_exercice_span = df.select(
        min("date_fin_exercice"),
        max("date_fin_exercice"),
    ).first()

    return date_deb_exercice_span, date_fin_exercice_span


def accounting_duration(
    df: pyspark.sql.DataFrame, unit: str = "days"
) -> pyspark.sql.DataFrame:
    """Computes number of days / months in the declared accounting year.

    Args:
        df: The input DataFrame. It must have a "date_deb_exercice" and
          "date_fin_exercice".
        unit: The unit measuring accounting year duration. Should be "days" or "months".

    Returns:
        A DataFrame grouping the number of accounting years associated with a given
          duration in days / months

    """
    if unit == "days":
        avg_duration = df.select(
            F.datediff(
                F.to_date(df["date_fin_exercice"]),
                F.to_date(df["date_deb_exercice"]),
            ).alias("exercice_datediff")
        )
    elif unit == "months":
        avg_duration = df.select(
            F.months_between(
                F.to_date(df["date_fin_exercice"]),
                F.to_date(df["date_deb_exercice"]),
            ).alias("exercice_datediff")
        )
    else:
        raise ValueError(f"Unknown unit {unit}")
    return (
        avg_duration.withColumn(
            "datediff_floored", F.round("exercice_datediff").cast("int")
        )
        .groupBy("datediff_floored")
        .count()
        .orderBy("datediff_floored")
    )


def is_centered(df: pyspark.sql.DataFrame, tol: float) -> Tuple[bool, List]:
    """Check if a DataFrame has a `features` column with centered individual variables.
    `features` column is the result of at least a `VectorAssembler()`.

    Args:
        df: Input DataFrame.
        tol: A tolerance for the zero equality test.

    Returns:
        Tuple[bool, List]: True if variables are centered else False. A list of the
                            mean of each variable.

    Example:
        is_centered(train_transformed.select(["features"]), tol = 1E-8)
    """
    assert "features" in df.columns, "Input DataFrame doesn't have a 'features' column."

    df = df.withColumn(
        "features_array", sf_datalake.utils.dense_to_array_udf("features")
    )
    n_features = len(df.first()["features"])

    df_agg = df.agg(
        F.array(*[F.avg(F.col("features_array")[i]) for i in range(n_features)]).alias(
            "mean"
        )
    )
    all_col_means = df_agg.select(F.col("mean")).collect()[0]["mean"]

    return (all(x < tol for x in all_col_means), all_col_means)


<<<<<<< HEAD
=======
def qqplot_dataset(
    df1: pyspark.sql.DataFrame,
    df2: pyspark.sql.DataFrame,
    feature: str,
    quantiles: List[float] = [i / 100 for i in range(5, 96)],
) -> pyspark.sql.DataFrame:
    """Generate the dataset ready to produce a Q-Q plot.

    This will produce Q-Q plot data about a given `feature` found in two different
    datasets.

    Args:
        df1: Input DataFrame with feature as a column.
        df2: Input DataFrame with feature as a column.
        feature: Name of the feature in both df1 and df2.
        quantiles: List of the quantiles to be computed.

    Returns:
        A DataFrame with 3 columns:
          - `quantiles`: the quantiles
          - `x`: feature quantiles values in df1
          - `y`: feature quantiles values in df2

    """
    assert feature in df1.columns
    assert feature in df2.columns

    spark = sf_datalake.utils.get_spark_session()

    values = df1.approxQuantile(feature, quantiles, 0.001)
    dataset1 = spark.createDataFrame(list(zip(quantiles, values)), ["quantiles", "x"])

    values = df2.approxQuantile(feature, quantiles, 0.001)
    dataset2 = spark.createDataFrame(list(zip(quantiles, values)), ["quantiles", "y"])

    dataset = dataset1.join(dataset2, how="left", on="quantiles").orderBy("quantiles")
    return dataset


def covid19_adapter_params(
    df: pyspark.sql.DataFrame, features: List[str], config: dict
) -> dict:
    """Generates parameters to adapt post-pandemic data over a set of features.

    Parameters are built using a linear model fit on post-pandemic quantiles vs
    pre-pandemic quantiles.

    Args:
        df: input DataFrame.
        features: name of the features to run the fit on.
        config: model configuration, as loaded by utils.get_config().

    Returns:
        A dict with features as keys. For each feature, the structure is as follows:
            {
                "params": list of the linear fit parameters (intercept + coefficient).
                "rmse": root mean square error of the linear fit.
                "r2": r square of the linear fit.
            }

    """
    pipeline_preprocessor = Pipeline(
        stages=sf_datalake.transform.generate_preprocessing_stages(config)
    )
    df = pipeline_preprocessor.fit(df).transform(df)

    # Keep data from the first date of the learning period
    df = df.filter(df["periode"] >= config["TRAIN_DATES"][0])

    # Split training data according to a date associated with the beginning of
    # the pandemic event
    df1 = df.filter(df["periode"] <= config["PANDEMIC_EVENT_DATE"]).select(features)
    df2 = df.filter(df["periode"] > config["PANDEMIC_EVENT_DATE"]).select(features)

    adapter_params = {}
    for feat in features:
        df = qqplot_dataset(df1, df2, feature=feat)
        df_va = (
            VectorAssembler(inputCols=["y"], outputCol="features")
            .transform(df)
            .select(["features", "x"])
        )

        lr = LinearRegression(featuresCol="features", labelCol="x")
        lr_model = lr.fit(df_va)
        adapter_params[feat] = {
            "params": [lr_model.intercept, lr_model.coefficients[0]],
            "rmse": lr_model.summary.rootMeanSquaredError,
            "r2": lr_model.summary.r2,
        }

    return adapter_params


>>>>>>> c47ad289
def print_spark_df_scores(results: pyspark.sql.DataFrame):
    """Quickly prints scores from data contained in a spark DataFrame."""
    correct_count = results.filter(results.label == results.prediction).count()
    total_count = results.count()
    correct_1_count = results.filter(
        (results.label == 1) & (results.prediction == 1)
    ).count()
    total_1_test = results.filter((results.label == 1)).count()
    total_1_predict = results.filter((results.prediction == 1)).count()

    print(f"All correct predections count: {correct_count}")
    print(f"Total count: {total_count}")
    print(f"Accuracy %: {(correct_count / total_count) * 100}")
    print(f"Recall %: {(correct_1_count / total_1_test) * 100}")
    print(f"Precision %: {(correct_1_count / total_1_predict) * 100}")<|MERGE_RESOLUTION|>--- conflicted
+++ resolved
@@ -150,8 +150,6 @@
     return (all(x < tol for x in all_col_means), all_col_means)
 
 
-<<<<<<< HEAD
-=======
 def qqplot_dataset(
     df1: pyspark.sql.DataFrame,
     df2: pyspark.sql.DataFrame,
@@ -246,7 +244,6 @@
     return adapter_params
 
 
->>>>>>> c47ad289
 def print_spark_df_scores(results: pyspark.sql.DataFrame):
     """Quickly prints scores from data contained in a spark DataFrame."""
     correct_count = results.filter(results.label == results.prediction).count()
