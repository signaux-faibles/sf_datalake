--- conflicted
+++ resolved
@@ -2,11 +2,6 @@
 
 import datetime as dt
 import itertools
-<<<<<<< HEAD
-import logging
-=======
-import math
->>>>>>> f4cde338
 import re
 from typing import List, Union
 
