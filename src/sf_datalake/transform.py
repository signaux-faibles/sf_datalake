"""Utilities and classes for handling and transforming datasets."""

import datetime as dt
import itertools
import re
<<<<<<< HEAD
from typing import Dict, List, Tuple
=======
from typing import List, Union
>>>>>>> 0d15dd83

import numpy as np
import pyspark.ml
import pyspark.sql
import pyspark.sql.functions as F
import pyspark.sql.types as T
from pyspark import keyword_only
from pyspark.ml import PipelineModel, Transformer
<<<<<<< HEAD
from pyspark.ml.feature import (
    OneHotEncoder,
    StandardScaler,
    StringIndexer,
    VectorAssembler,
)
=======
from pyspark.ml.feature import Imputer, OneHotEncoder, StandardScaler, VectorAssembler
>>>>>>> 0d15dd83
from pyspark.ml.param.shared import (
    HasInputCol,
    HasInputCols,
    HasOutputCol,
    Param,
    Params,
)
from pyspark.sql import Window


class DateParser(
    Transformer, HasInputCol, HasOutputCol
):  # pylint: disable=too-few-public-methods
    """A transformer that parses some string timestamp / date info to pyspark date type.

    The data will be parsed from the `inputCol` into the `outputCol`. Both can be set at
    instanciation time or using either `setInputCol`, `setOutputCol` or `setParams`. The
    initial string format should be specified using a datetime pattern.

    Args:
        inputCol: The column containing data to be parsed.
        outputCol: The output column to be created.
        format: The input column datetime format. Defaults to "yyyyMMdd".

    """

    format = Param(
        Params._dummy(),  # pylint: disable=protected-access
        "format",
        "Expected datetime format inside inputCol.",
    )

    @keyword_only
    def __init__(self, **kwargs):
        super().__init__()
        self._setDefault(format="yyyyMMdd")
        self.setParams(**kwargs)

    @keyword_only
    def setParams(self, **kwargs):
        """Set parameters for this transformer.

        Args:
            inputCol: The column containing data to be parsed.
            outputCol: The output column to be created.
            format: The input column datetime format. Defaults to "yyyyMMdd".

        """
        return self._set(**kwargs)

    def _transform(self, dataset: pyspark.sql.DataFrame) -> pyspark.sql.DataFrame:
        """Extract date info from `inputCol` into `outputCol`.

        Args:
            dataset: A DataFrame with dates / datetime represented as strings.

        Returns:
            A new DataFrame with the set `outputCol` holding pyspark date types.

        """
        return dataset.withColumn(
            self.getOrDefault("outputCol"),
            F.to_date(
                F.col(self.getOrDefault("inputCol")).cast(T.StringType()),
                self.getOrDefault("format"),
            ),
        )


class DeltaDebtPerWorkforceColumnAdder(
    Transformer
):  # pylint: disable=too-few-public-methods
    """A transformer to compute the change in social debt / nb of employees.

    The diff over `n_months` is divided by the chosen duration (in months).

    Args:
        n_months: Number of months over which the diff is computed. Defaults to 3.

    """

    n_months = Param(
        Params._dummy(),  # pylint: disable=protected-access
        "n_months",
        "Number of months for moving average computation.",
    )

    @keyword_only
    def __init__(self, **kwargs):
        super().__init__()
        self._setDefault(n_months=3)
        self.setParams(**kwargs)

    @keyword_only
    def setParams(self, **kwargs):
        """Set parameters for this DeltaDebtPerWorkforceColumnAdder transformer.

        Args:
            n_months (int): Number of months that will be considered for diff.

        """
        return self._set(**kwargs)

    def _transform(self, dataset: pyspark.sql.DataFrame) -> pyspark.sql.DataFrame:
        """Computes the average change in social debt / nb of employees.

        Args:
            dataset: DataFrame to transform. It should contain debt and workforce data.

        Returns:
            Transformed DataFrame with an extra debt/workforce column.

        """
        assert {
            "montant_part_ouvriere",
            "montant_part_patronale",
            "effectif",
        } <= set(dataset.columns)

        n_months = self.getOrDefault("n_months")
        dataset = dataset.withColumn(
            "dette_par_effectif",
            (dataset["montant_part_ouvriere"] + dataset["montant_part_patronale"])
            / dataset["effectif"],
        )
        return DiffOperator(
            inputCol="dette_par_effectif",
            n_months=n_months,
            slope=True,
        ).transform(dataset)


class DebtRatioColumnAdder(Transformer):  # pylint: disable=too-few-public-methods
    """A transformer to compute the social debt/contribution ratio."""

    def _transform(  # pylint: disable=no-self-use
        self, dataset: pyspark.sql.DataFrame
    ) -> pyspark.sql.DataFrame:
        """Computes the social debt/contribution ratio.

        Args:
            dataset: DataFrame to transform.

        Returns:
            Transformed DataFrame with an extra `ratio_dette` column.

        """
        assert {
            "montant_part_ouvriere",
            "montant_part_patronale",
            "cotisation_mean12m",
        } <= set(dataset.columns)

        return dataset.withColumn(
            "ratio_dette",
            (dataset["montant_part_ouvriere"] + dataset["montant_part_patronale"])
            / dataset["cotisation_mean12m"],
        )


class BinsOrdinalEncoder(
    Transformer, HasInputCol, HasOutputCol
):  # pylint: disable=too-few-public-methods
    """A transformer that bins continuous features into ordered buckets.

    The transformed feature will be encoded as a float ordinal feature (0.0, 1.0, ...)
    and can be further one-hot encoded if needed using another Transformer.

    Args:
        inputCol (str): The variable to be encoded.
        bins (list): A list of bins, with adjacent and increasing number of days values,
          e.g.: `[[0, 2], [2, 10], [10, inf]]`. All values inside bins will be cast to
          floats.
        outputCol (str): The ordinal encoded column name.

    """

    bins = Param(
        Params._dummy(),  # pylint: disable=protected-access
        "bins",
        "Bins edges to be used to bucketize variable.",
    )

    @keyword_only
    def __init__(self, **kwargs):
        super().__init__()
<<<<<<< HEAD
=======
        self._setDefault(inputCol="paydex", outputCol="paydex_bin", bins=None)
>>>>>>> 0d15dd83
        self.setParams(**kwargs)

    @keyword_only
    def setParams(self, **kwargs):
        """Set parameters for this transformer.

        Args:
            inputCol (str): The variable to be encoded.
            bins (list): A list of bins, with adjacent and increasing values, e.g.:
              `[[0, 2], [2, 10], [10, inf]]`. All values inside bins will be cast to
              floats.
            outputCol (str): The ordinal encoded column name.

        """
        return self._set(**kwargs)

    def _transform(self, dataset: pyspark.sql.DataFrame) -> pyspark.sql.DataFrame:
        """Ordinal encode the variable using input bins.

        Args:
            dataset: DataFrame to transform.

        Returns:
             Transformed DataFrame with extra `{var}_bins` columns.

        """

        ## Binned paydex
        bins = self.getOrDefault("bins")
        splits = np.unique(np.array([float(v) for v in itertools.chain(*bins)]))
        bucketizer = pyspark.ml.feature.Bucketizer(
            splits=splits,
            handleInvalid="error",
            inputCol=self.getOrDefault("inputCol"),
            outputCol=self.getOrDefault("outputCol"),
        )
        return bucketizer.transform(dataset)


class MissingValuesHandler(
    Transformer, HasInputCols
):  # pylint: disable=too-few-public-methods
    """A transformer to handle missing values.

    Uses pyspark.sql.DataFrame.fillna or an (statistical) Imputer object to fill missing
    values. Both strategies are mutually exclusive, so use either `value` or
    `stat_strategy`.

    Args:
      inputCols: The input dataset columns to consider for filling.
      value: Value to replace null values with. It must be a mapping from column name
        (string) to replacement value. The replacement value must be an int, float,
        boolean, or string.
      stat_strategy : strategy for the Imputer. Possible values are : 'mean', 'median' \
        and 'mode'

    """

    value = Param(
        Params._dummy(),  # pylint: disable=protected-access
        "value",
        "Value to replace null values with.",
    )
    stat_strategy = Param(
        Params._dummy(),  # pylint: disable=protected-access
        "stat_strategy",
        "Statistic method to use into the Imputer class.",
    )

    @keyword_only
    def __init__(self, **kwargs):
        super().__init__()
        self._setDefault(value=None, stat_strategy=None)
        self.setParams(**kwargs)

    @keyword_only
    def setParams(self, **kwargs):
        """Set parameters for this transformer.

        inputCols (list[str]): The input dataset columns to consider for filling.
        value (dict): Value to replace null values with. It must be a mapping from
          column name (string) to replacement value. If it is None, stat imputaion is
          applied.
        stat_strategy (string) : strategy for the Imputer class. Possible values are:
          'mean', 'median' and 'mode'.
        """
        return self._set(**kwargs)

    def _transform(self, dataset: pyspark.sql.DataFrame) -> pyspark.sql.DataFrame:
        """Fills entries containing missing values.

        Args:
            dataset: DataFrame to transform containing missing values.

        Returns:

            DataFrame where previously missing values are either filled.

        """
        stat_strategy: str = self.getOrDefault("stat_strategy")
        value: dict = self.getOrDefault("value")
        input_cols: List[str] = self.getOrDefault("inputCols")

        if value is not None and stat_strategy is not None:
            raise ValueError(
                "`value` and `stat_strategy` are mutually exclusive. Use either one."
            )
        if value is not None:
            for col in input_cols:
                for var, val in value.items():
                    if re.match(rf"{var}_(diff|slope|mean|lag)\d+m$", col):
                        value[col] = val
                        break
            dataset = dataset.fillna(
                {var: val for var, val in value.items() if var in input_cols}
            )
        elif stat_strategy is not None:
            dtypes = [dtype for _, dtype in dataset.select(input_cols).dtypes]
            if any(dtype in {"bool", "timestamp", "string"} for dtype in dtypes):
                raise ValueError(
                    "Statistical imputation of a non-numerical variable is not "
                    "supported."
                )
            imputer = Imputer(strategy=stat_strategy)
            imputer.setInputCols(input_cols)
            imputer.setOutputCols(input_cols)
            dataset = imputer.fit(dataset).transform(dataset)
        else:
            raise ValueError("Either `value` or `stat_strategy` must be set.")
        return dataset


class IdentifierNormalizer(
    Transformer, HasInputCol
):  # pylint: disable=too-few-public-methods
    """A transformer that normalizes a DataFrame's SIREN / SIRET data.

    It does so by:
    - Casting the identifier column values to strings.
    - Left-padding the identifier with zeroes.

    The zero-padding is done inplace.

    Args:
        inputCol: The column containing identifier to normalize. Default to "siren".
        n_pad: Length of string to be zero-padded. A SIREN is 9 characters long, while
          a SIRET is 14 characters long.

    """

    n_pad = Param(
        Params._dummy(),  # pylint: disable=protected-access
        "n_pad",
        "Length of string to be zero-padded.",
    )

    @keyword_only
    def __init__(self, **kwargs):
        super().__init__()
        self._setDefault(inputCol="siren", n_pad=9)
        self.setParams(**kwargs)

    @keyword_only
    def setParams(self, **kwargs):
        """Set parameters for this IdentifierNormalizer.

        Args:
            inputCol: The column containing SIRENs to normalize. Default to "siren".
            n_pad: Length of string to be zero-padded. A SIREN is 9 characters long,
              while a SIRET is 14 characters long.

        """
        return self._set(**kwargs)

    def _transform(self, dataset: pyspark.sql.DataFrame) -> pyspark.sql.DataFrame:
        """Normalize identifier data inplace.

        Args:
            dataset: A DataFrame with an identifier (e.g. SIREN data) column, whose type
              can be cast to string.

        Returns:
            A DataFrame with zeros-left-padded identifier data, as string type.

        """
        identifier = self.getOrDefault("inputCol")
        n_pad = self.getOrDefault("n_pad")
        assert (
            identifier in dataset.columns
        ), f"Input DataFrame doesn't have a {identifier} column."
        return dataset.withColumn(
            identifier, F.lpad(dataset[identifier].cast(T.StringType()), n_pad, "0")
        )


class SiretToSiren(
    Transformer, HasInputCol, HasOutputCol
):  # pylint: disable=too-few-public-methods
    """A transformer that generates a SIREN column from SIRET information.

    It does so by:
    - Casting the SIRET column values to strings.
    - Left-padding the SIRET with zeroes.
    - Extracting the first 9 digits.

    Args:
        inputCol: The column containing SIRET values. Default to "siret".
        outputCol: The column containing SIREN values. Default to "siren".

    """

    @keyword_only
    def __init__(self, **kwargs):
        super().__init__()
        self._setDefault(inputCol="siret", outputCol="siren")
        self.setParams(**kwargs)

    @keyword_only
    def setParams(self, **kwargs):
        """Set parameters for this SiretToSiren.

        Args:
            inputCol: The column containing SIRET values. Default to "siret".
            outputCol: The column containing SIREN values. Default to "siren".

        """
        return self._set(**kwargs)

    def _transform(self, dataset: pyspark.sql.DataFrame) -> pyspark.sql.DataFrame:
        """Extract SIREN data.

        Args:
            dataset: A DataFrame with a "siret" column, whose type can be cast to
              string.

        Returns:
            A DataFrame with zeros-left-padded SIREN data, as string type.

        """
        siret_col = self.getOrDefault("inputCol")
        siren_col = self.getOrDefault("outputCol")

        assert (
            siret_col in dataset.columns
        ), f"Input DataFrame doesn't have a {siret_col} column."
        return dataset.withColumn(
            siren_col,
            F.lpad(F.col(siret_col).cast(T.StringType()), 14, "0").substr(1, 9),
        )


class SirenAggregator(Transformer):  # pylint: disable=too-few-public-methods
    """A transformer to aggregate data at a SIREN level."""

    def __init__(self, config):
        super().__init__()
        self.config = config

    def _transform(self, dataset: pyspark.sql.DataFrame) -> pyspark.sql.DataFrame:
        """Aggregate data at a SIREN level by sum or average.

        Args:
            dataset: DataFrame to transform containing data at a SIRET level.

        Returns:
            Transformed DataFrame at a SIREN level.

        """
        assert {"IDENTIFIERS", "SIREN_AGGREGATION", "NO_AGGREGATION"} <= set(
            self.config
        )

        aggregated = dataset.groupBy(self.config["IDENTIFIERS"]).agg(
            self.config["SIREN_AGGREGATION"]
        )
        for colname, func in self.config["SIREN_AGGREGATION"].items():
            aggregated = aggregated.withColumnRenamed(f"{func}({colname})", colname)
        siren_level = dataset.select(
            self.config["NO_AGGREGATION"] + self.config["IDENTIFIERS"]
        ).distinct()
        return aggregated.join(
            siren_level,
            on=["siren", "periode"],
            how="left",
        )


class TimeNormalizer(
    Transformer, HasInputCols
):  # pylint: disable=too-few-public-methods
    """A transformer that normalizes data using corresponding time-spans.

    The duration associated with a data will be expressed through the `start` and `end`
    column names parameters. Columns that should undergo normalization are set using the
    `inputCols` parameters and will be overwritten by the transformation.

    Args:
        inputCols: A list of the columns that will be normalized.
        start: The columns that holds start dates of periods.
        end: The columns that holds end dates of periods.

    """

    start = Param(
        Params._dummy(),  # pylint: disable=protected-access
        "start",
        "Column holding start dates",
    )
    end = Param(
        Params._dummy(),  # pylint: disable=protected-access
        "end",
        "Column holding end dates",
    )

    @keyword_only
    def __init__(self, **kwargs):
        super().__init__()
        self._setDefault(inputCols=None, start=None, end=None)
        self.setParams(**kwargs)

    @keyword_only
    def setParams(self, **kwargs):
        """Set parameters for this TimeNormalizer.

        Args:
            inputCols: A list of the columns that will be normalized.
            start: The columns that holds start dates of periods.
            end: The columns that holds end dates of periods.

        """
        return self._set(**kwargs)

    def _transform(self, dataset: pyspark.sql.DataFrame) -> pyspark.sql.DataFrame:
        """Normalize data using associated time-spans.

        Returns:
            DataFrame with some time-normalized columns.

        """
        for param in ["inputCols", "start", "end"]:
            if self.getOrDefault(param) is None:
                raise ValueError(f"Parameter {param} is not set.")
        for col in self.getInputCols():
            dataset = dataset.withColumn(
                col,
                F.col(col)
                / F.datediff(
                    F.col(self.getOrDefault("end")), F.col(self.getOrDefault("start"))
                ),
            )
        return dataset


class MovingAverage(Transformer, HasInputCol):  # pylint: disable=too-few-public-methods
    """A transformer that computes moving averages of time-series variables.

    Args:
        inputCol: The column that will be averaged.
        n_months: Number of months over which the average is computed.

    """

    n_months = Param(
        Params._dummy(),  # pylint: disable=protected-access
        "n_months",
        "Number of months for moving average computation.",
    )
    ref_date = Param(
        Params._dummy(),  # pylint: disable=protected-access
        "ref_date",
        "A reference date, used to compute number of months between rows.",
    )

    @keyword_only
    def __init__(self, **kwargs):
        super().__init__()
        self._setDefault(inputCol=None, n_months=None, ref_date=dt.date(2014, 1, 1))
        self.setParams(**kwargs)

    @keyword_only
    def setParams(self, **kwargs):
        """Set parameters for this MovingAverage transformer.

        Args:
            inputCol (str): The column that will be averaged.
            n_months (int or list): Number of months over which the average is computed.

        """
        return self._set(**kwargs)

    def _transform(self, dataset: pyspark.sql.DataFrame) -> pyspark.sql.DataFrame:
        """Compute moving averages and add the corresponding new columns.

        The variable for which moving averages should be computed is expected to be
        defined through the `inputCol` parameter. The number of months over which the
        average is computed is defined through `n_months`. If `n_months` is a list, then
        for each list element, a moving average over the associated number of months
        will be produced.

        Args:
            dataset: DataFrame to transform containing time-series data.

        Returns:
            DataFrame with new "var_mean[n]m" columns, where [n] is a number of months
            over which `var`'s average is computed.

        """
        n_months = self.getOrDefault("n_months")
        if isinstance(n_months, int):
            n_months = [n_months]
        elif isinstance(n_months, list):
            pass
        else:
            raise ValueError("`n_months` should either be an int or a list of ints.")

        dataset = dataset.withColumn(
            "ref_date", F.lit(self.getOrDefault("ref_date"))
        ).withColumn(
            "months_from_ref",
            F.months_between("periode", "ref_date").cast(T.IntegerType()),
        )

        time_windows = {
            n: Window()
            .partitionBy("siren")
            .orderBy(F.col("months_from_ref").asc())
            .rangeBetween(-n, Window.currentRow)
            for n in n_months
        }
        feat = self.getOrDefault("inputCol")
        for n in n_months:
            dataset = dataset.withColumn(
                f"{feat}_mean{n}m",
                F.avg(F.col(feat)).over(time_windows[n]),
            )

        return dataset.drop("ref_date", "months_from_ref")


class LagOperator(Transformer, HasInputCol):  # pylint: disable=too-few-public-methods
    """A transformer that computes lagged values of a given time-indexed variable.

    A forward or backward fill can optionally be performed when lag data is unavailable.
    Both are mutually exclusive.

    Args:
        inputCol: The column that will be used to derive lagged variables.
        n_months: Number of months that will be considered for lags.
        bfill: If set, performs a backward completion on missing lag data.
        ffill: If set, performs a forward completion on missing lag data.

    """

    n_months = Param(
        Params._dummy(),  # pylint: disable=protected-access
        "n_months",
        "Number of months for lag computation.",
    )

    ref_date = Param(
        Params._dummy(),  # pylint: disable=protected-access
        "ref_date",
        "A reference date, used to compute number of months between rows.",
    )

    bfill = Param(
        Params._dummy(),  # pylint: disable=protected-access
        "bfill",
        "A boolean, used to specify if a backward completion is applied to missing lag \
        data.",
    )

    ffill = Param(
        Params._dummy(),  # pylint: disable=protected-access
        "ffill",
        "A boolean, used to specify if a forward completion is applied to missing lag \
        data.",
    )

    @keyword_only
    def __init__(self, **kwargs):
        super().__init__()
        self._setDefault(
            inputCol=None,
            n_months=None,
            bfill=False,
            ffill=False,
            ref_date=dt.date(2014, 1, 1),
        )
        self.setParams(**kwargs)

    @keyword_only
    def setParams(self, **kwargs):
        """Set parameters for this LagOperator transformer.

        Args:
            inputCol (str): The column that will be used to derive lagged variables.
            n_months (int or list): Number of months that will be considered for lags.
            bfill (bool) : If set, performs a backward completion on missing lag data.
            ffill (bool) : If set, performs a forward completion on missing lag data.

        """
        return self._set(**kwargs)

    def _transform(self, dataset: pyspark.sql.DataFrame) -> pyspark.sql.DataFrame:
        """Compute lagged values and add the corresponding new columns.

        The variable for which lagged values should be computed is expected to be
        defined through the `inputCol` parameter. The number of months over which the
        lag is computed is defined through `n_months`. If `n_months` is a list, then
        for each list element, an `n_months` lagged version of the `inputCol` will be
        produced.

        Args:
            dataset: DataFrame to transform containing time-series data.

        Returns:
            DataFrame with new "var_lag[n]m" columns, where [n] is a number of months
            over which `var`'s lag is computed.

        """
        input_col = self.getOrDefault("inputCol")
        n_months = self.getOrDefault("n_months")
        bfill = self.getOrDefault("bfill")
        ffill = self.getOrDefault("ffill")
        if isinstance(n_months, int):
            n_months = [n_months]
        elif isinstance(n_months, list):
            pass
        else:
            raise ValueError("`n_months` should either be an int or a list of ints.")

        if bfill and ffill:
            raise ValueError("`ffill` and `bfill` are mutually exclusive.")

        dataset = dataset.withColumn(
            "ref_date", F.lit(self.getOrDefault("ref_date"))
        ).withColumn(
            "months_from_ref",
            F.months_between("periode", "ref_date").cast(T.IntegerType()),
        )

        lag_window = (
            Window().partitionBy("siren").orderBy(F.col("months_from_ref").asc())
        )
        forward_window = (
            Window()
            .partitionBy("siren")
            .orderBy(F.col("periode").asc())
            .rowsBetween(Window.currentRow, Window.unboundedFollowing)
        )
        backward_window = (
            Window()
            .partitionBy("siren")
            .orderBy(F.col("periode").asc())
            .rowsBetween(Window.unboundedPreceding, Window.currentRow)
        )

        for n in n_months:
            output_col = f"{input_col}_lag{n}m"
            dataset = dataset.withColumn(
                output_col,
                F.lag(F.col(input_col), n).over(lag_window),
            )
            # Fill missing values
            if ffill or bfill:
                # When we do a backward fill, we use a forward_window: we're looking for
                # future (lagged) values from periods of time where lag values were
                # unavailable.
                fill_window = forward_window if bfill else backward_window
                lookup_function = F.first if bfill else F.last
                dataset = dataset.withColumn(
                    output_col,
                    F.when(
                        # If not all computed lagged values are null, use them for
                        # filling.
                        F.count(F.when(F.isnull(output_col), output_col)).over(
                            fill_window
                        )
                        != F.count(F.col(output_col)).over(fill_window),
                        lookup_function(output_col, ignorenulls=True).over(fill_window),
                    ).otherwise(
                        # Otherwise, use the non-lagged input column values.
                        lookup_function(input_col, ignorenulls=True).over(fill_window)
                    ),
                )

        return dataset.drop("ref_date", "months_from_ref")


class DiffOperator(Transformer, HasInputCol):  # pylint: disable=too-few-public-methods
    """A transformer that computes the time evolution of a given time-indexed variable.

    This transformer creates a LagOperator under the hood if the required lagged
    variable is not found in the dataset. The output(s) can either be a difference,
    or a slope, computed as the ratio of the slope over the duration, i.e. the
    `n_months` parameter.

    Args:
        inputCol: The column that will be used to derive the diff.
        n_months: Number of months that will be considered for the difference.
        slope: If True, divide the computed difference by its duration in months.
        bfill: If set, performs a backward completion on missing lag data.
        ffill: If set, performs a forward completion on missing lag data.

    """

    slope = Param(
        Params._dummy(),  # pylint: disable=protected-access
        "slope",
        "Divide difference by the duration.",
    )
    n_months = Param(
        Params._dummy(),  # pylint: disable=protected-access
        "n_months",
        "Number of months for diff computation.",
    )
    bfill = Param(
        Params._dummy(),  # pylint: disable=protected-access
        "bfill",
        "A boolean, used to specify if a backward completion is applied to missing lag \
        data.",
    )

    ffill = Param(
        Params._dummy(),  # pylint: disable=protected-access
        "ffill",
        "A boolean, used to specify if a forward completion is applied to missing lag \
        data.",
    )

    @keyword_only
    def __init__(self, **kwargs):
        super().__init__()
        self._setDefault(
            inputCol=None,
            n_months=None,
            slope=False,
            bfill=False,
            ffill=False,
        )
        self.setParams(**kwargs)

    @keyword_only
    def setParams(self, **kwargs):
        """Set parameters for this LagOperator transformer.

        Args:
            inputCol (str): The column that will be used to derive lagged variables.
            n_months (int or list): Number of months that will be considered for lags.
            slope: If True, divide the computed difference by its duration in months.

        """
        return self._set(**kwargs)

    def _transform(self, dataset: pyspark.sql.DataFrame) -> pyspark.sql.DataFrame:
        """Compute time difference(s) and add the corresponding new columns.

        The variable for which time differences should be computed is expected to be
        defined through the `inputCol` parameter. The number of months over which the
        diff is computed is defined through `n_months`. If `n_months` is a list, then
        for each list element, an `n_months` difference of the `inputCol` will be
        produced.

        Args:
            dataset: DataFrame to transform containing time-series data.

        Returns:
            DataFrame with new "var_diff[n]m" columns, where [n] is a number of months
            over which `var`'s diff is computed.

        """
        input_col = self.getOrDefault("inputCol")
        n_months = self.getOrDefault("n_months")
        bfill = self.getOrDefault("bfill")
        ffill = self.getOrDefault("ffill")
        compute_slope = self.getOrDefault("slope")
        if isinstance(n_months, int):
            n_months = [n_months]
        elif isinstance(n_months, list):
            pass
        else:
            raise ValueError("`n_months` should either be an int or a list of ints.")
        var_coeff = [1 / n if compute_slope else 1 for n in n_months]
        var_name = "slope" if compute_slope else "diff"

        # Compute lagged variables if needed
        missing_lags = [
            n for n in n_months if f"{input_col}_lag{n}m" not in dataset.columns
        ]
        dataset = PipelineModel(
            [
                LagOperator(inputCol=input_col, n_months=n, bfill=bfill, ffill=ffill)
                for n in missing_lags
            ]
        ).transform(dataset)

        # Compute diffs
        for i, n in enumerate(n_months):
            dataset = dataset.withColumn(
                f"{input_col}_{var_name}{n}m",
                (F.col(f"{input_col}") - F.col(f"{input_col}_lag{n}m")) * var_coeff[i],
            )

        return dataset.drop(*[f"{input_col}_lag{n}m" for n in missing_lags])


class TargetVariable(
    Transformer, HasInputCol, HasOutputCol
):  # pylint: disable=too-few-public-methods
    """A transformer to compute the company failure target variable."""

    n_months = Param(
        Params._dummy(),  # pylint: disable=protected-access
        "n_months",
        "Number of months for failure forecast.",
    )

    @keyword_only
    def __init__(self, **kwargs):
        super().__init__()
        self._setDefault(inputCol=None, outputCol=None, n_months=None)
        self.setParams(**kwargs)

    @keyword_only
    def setParams(self, **kwargs):
        """Set parameters for this transformer.

        Args:
            inputCol (str): The column that will be used to derive target. It should
              contain the failure (judgment) date.
            outputCol (str): The new target variable column.
            n_months (int): Number of months that will be considered as target
              threshold.

        """
        return self._set(**kwargs)

    def _transform(self, dataset: pyspark.sql.DataFrame):
        """Create the learning target variable.

        Args:
            dataset: DataFrame to transform.

        Returns:
            Transformed DataFrame with an extra target column.

        """
        return dataset.withColumn(
            self.getOrDefault("outputCol"),
            (
                F.add_months(dataset["periode"], months=self.getOrDefault("n_months"))
                <= dataset[self.getOrDefault("inputCol")]
            ).cast(
                T.IntegerType()
            ),  # Pyspark models except integer or floating labels.
        ).fillna(value={self.getOrDefault("outputCol"): 0})


class ColumnSelector(
    Transformer, HasInputCols
):  # pylint: disable=too-few-public-methods
    """A transformer to select the columns of the dataset used in the model."""

    @keyword_only
    def __init__(self, **kwargs):
        super().__init__()
        self._setDefault(inputCols=None)
        self.setParams(**kwargs)

    @keyword_only
    def setParams(self, inputCols: List[str]):
        """Set parameters for this ColumnSelector transformer.

        Args:
            inputCols (list): The columns that will be used in the ML process.

        """
        return self._set(inputCols=inputCols)

    def _transform(self, dataset: pyspark.sql.DataFrame) -> pyspark.sql.DataFrame:
        """Select the columns of the dataset used in ML process.

        Args:
            dataset: DataFrame to select columns from.

        Returns:
            Transformed DataFrame.

        """
        dataset = dataset.select(self.getOrDefault("inputCols"))
        return dataset


class PrivateCompanyFilter(Transformer):  # pylint: disable=too-few-public-methods
    """A transformer that filters a dataset according to its public/private nature."""

    def _transform(  # pylint: disable=no-self-use
        self, dataset: pyspark.sql.DataFrame
    ) -> pyspark.sql.DataFrame:
        """Filters out public institutions from a dataset.

        Only keeps private companies using `code_naf` variable.

        Args:
            dataset: DataFrame to filter.

        Returns:
            Filtered DataFrame.

        """
        if "code_naf" not in dataset.columns:
            raise KeyError("Dataset has no 'code_naf' column.")
        return dataset.filter("code_naf NOT IN ('O', 'P')")


class HasPaydexFilter(Transformer):  # pylint: disable=too-few-public-methods
    """A transformer that filters according to paydex data availability."""

    def _transform(  # pylint: disable=no-self-use
        self, dataset: pyspark.sql.DataFrame
    ) -> pyspark.sql.DataFrame:
        """Filters out samples that do not have paydex data.

        Args:
            dataset: DataFrame to filter.

        Returns:
            Filtered DataFrame.

        """
        return dataset.filter(
            F.col("paydex").isNotNull() & F.col("paydex_diff12m").isNotNull()
        )


class WorkforceFilter(Transformer):  # pylint: disable=too-few-public-methods
    """A transformer to filter the dataset according to workforce size."""

    def _transform(  # pylint: disable=no-self-use
        self, dataset: pyspark.sql.DataFrame
    ) -> pyspark.sql.DataFrame:
        """Filters out small companies

        Only keeps companies with more than 10 employees.

        Args:
            dataset: DataFrame to filter.

        Returns:
            Filtered DataFrame.

        """
        if "effectif" not in dataset.columns:
            raise KeyError("Dataset has no 'effectif' column.")
        return dataset.filter(F.col("effectif") >= 10)


<<<<<<< HEAD
TRANSFORMERS_FACTORY = {
    "scaling": {
        "StandardScaler": StandardScaler(
            withMean=True,
            withStd=True,
            inputCol="to_StandardScaler",
            outputCol="from_StandardScaler",
        ),
    },
    "encoding": {
        "OneHotEncoder": OneHotEncoder(dropLast=False),
        "StringIndexer": StringIndexer(),
        "BinsOrdinalEncoder": BinsOrdinalEncoder(),
    },
}


def generate_transforming_stages(
    features_pipeline: Dict[str, List[str]], bins: Dict[str, List[str]] = None
) -> Tuple(List[Transformer], List[str]):
    """Generates all stages related to feature transformation.

    Feature transformations are prepared in the following order:
    - encoding stages, which operate on single feature columns.
    - scaling stages, which operate on a set of features assembled using a
      `VectorAssembler`.

    The stages are then ready to be included in a pyspark.ml.Pipeline.

    Args:
        features_pipeline: A mapping from features to a list of transformers associated
          with this feature.
        bins: A mapping from feature names to a list of bins to be passed to a
          Bucketizer.

    Returns:
        2-uple consisting of:
        - A list of Transformers, to be fed to a Pipeline object.
        - A list of strings, corresponding to all feature columns that will be fed to
          the model.

    """
    # pylint: disable=too-many-locals
    stages: List[Transformer] = []
    model_features: List[str] = []
    scalers_input_cols: Dict[Transformer, List[str]] = {}
    final_assembler_input: List[str] = []

    for feature, transformers_names in features_pipeline.items():
        encoders_names: List[str] = [
            encoder_name
            for encoder_name in transformers_names
            if encoder_name in TRANSFORMERS_FACTORY["encoding"]
        ]
        encoders: List[Transformer] = [
            TRANSFORMERS_FACTORY["encoding"][encoder_name]
            for encoder_name in encoders_names
        ]
        enc_input_col = feature
        # Encoding
        for encoder in encoders:
            encoder.setParams(inputCol=enc_input_col)
            if encoder.isinstance(BinsOrdinalEncoder):
                suffix = "bin"
                encoder.setParams(
                    bins=bins[feature],
                )
            elif encoder.isinstance(StringIndexer):
                suffix = "ix"
            elif encoder.isinstance(OneHotEncoder):
                suffix = "onehot"
            enc_output_col = enc_input_col + f"_{suffix}"
            encoder.setParams(outputCol=enc_output_col)
            stages.append(encoder)
            # If there are multiple encoders, the next one will act on the current's
            # output
            enc_input_col = enc_output_col

        # Scaling
        scaler_name = set(transformers_names) - set(encoders_names)
        if scaler_name:  # assuming there can be at most one scaler per feature.
            scalers_input_cols.setdefault(scaler_name.pop, []).append(enc_output_col)
        else:
            model_features.append(enc_output_col)
            final_assembler_input.append(enc_output_col)

    for scaler_name, input_cols in scalers_input_cols.items():
        stages.append(
            VectorAssembler(inputCols=input_cols, outputCol=f"{scaler_name}_input")
        )
        stages.append(
            TRANSFORMERS_FACTORY[scaler_name](
                inputCol=f"{scaler_name}_input", outputCol=f"{scaler_name}_output"
            )
        )
        model_features.append(input_cols)
        final_assembler_input.append(f"{scaler_name}_output")

    # Build final assembler to be fed to model.
    stages.append(
        VectorAssembler(inputCols=final_assembler_input, outputCol="features")
    )
    return stages, model_features


def vector_disassembler(
    df: pyspark.sql.DataFrame,
    columns: List[str],
    assembled_col: str,
    keep: List[str] = None,
) -> pyspark.sql.DataFrame:
    """Inverse operation of `pyspark.ml.feature.VectorAssembler` operator.

    Args:.
        df: input DataFrame.
        columns: name of individual columns previously assembled by a `VectorAssembler`.
        assembled_col: `VectorAssembler`'s output column name.
        keep: additional columns to keep that are not part of the assembled column.

    Returns:
        A DataFrame with columns that have been "disassembled".

    """
    if keep is None:
        keep = []
    assert set(keep + [assembled_col]) <= set(df.columns)

    def udf_vector_disassembler(col):
        return F.udf(lambda v: v.toArray().tolist(), T.ArrayType(T.DoubleType()))(col)

    df = df.select(keep + [assembled_col])
    df = df.withColumn(
        assembled_col, udf_vector_disassembler(F.col(assembled_col))
    ).select(keep + [F.col(assembled_col)[i] for i in range(len(columns))])

    for i, col in enumerate(columns):
        df = df.withColumnRenamed(f"{assembled_col}[{i}]", col)
    return df
=======
class LinearInterpolationOperator(
    Transformer, HasInputCols
):  # pylint: disable=too-few-public-methods
    """A transformer that fills missing values using linear interpolation.

    Data is grouped using the `id_cols` columns and ordered using the `time_col`, any
    null values gap between non-null values will be filled.

    Args :
        inputCols: Columns to filled.
        id_cols: Entity index, along which the dataset will be partitioned.
        time_col: Time index, used to sort the dataset.

    """

    id_cols = Param(
        Params._dummy(),  # pylint: disable=protected-access
        "id_cols",
        "Id columns to group for interpolation.",
    )
    time_col = Param(
        Params._dummy(),  # pylint: disable=protected-access
        "time_col",
        "Columns to follow for interpolation.",
    )

    @keyword_only
    def __init__(self, **kwargs):
        super().__init__()
        self._setDefault(id_cols="siren", time_col="periode", inputCols=None)
        self.setParams(**kwargs)

    @keyword_only
    def setParams(self, **kwargs):
        """Set parameters for this transformer.

        Args:
            inputCols (list[str]): Columns to fill.
            id_cols (str or list[str]): Entity index, along which the dataset will be
              partitioned.
            time_col (str): Time index, used to sort the dataset.

        """
        return self._set(**kwargs)

    def _transform(self, dataset: pyspark.sql.DataFrame) -> pyspark.sql.DataFrame:
        """Use linear interpolation to fill missing time-series values.

        Args:
            dataset: DataFrame with time-series columns containing missing values.

        Returns:
            DataFrame where time-series missing values are filled through interpolation.

        """
        id_cols: Union[str, List[str]] = self.getOrDefault("id_cols")
        time_col: str = self.getOrDefault("time_col")
        input_cols: List[str] = self.getOrDefault("inputCols")

        w = Window.partitionBy(id_cols).orderBy(time_col)
        w_start = (
            Window.partitionBy(id_cols)
            .orderBy(time_col)
            .rowsBetween(Window.unboundedPreceding, -1)
        )
        w_end = (
            Window.partitionBy(id_cols)
            .orderBy(time_col)
            .rowsBetween(0, Window.unboundedFollowing)
        )
        output_df = dataset.withColumn("rn", F.row_number().over(w))

        for col in input_cols:

            # Assign index for non-null rows within partitioned windows
            output_df = output_df.withColumn(
                "rn_not_null", F.when(F.col(col).isNotNull(), F.col("rn"))
            )

            # Create relative references to the gap start value (left bound)
            output_df = output_df.withColumn(
                "left_bound_val", F.last(col, ignorenulls=True).over(w_start)
            )
            output_df = output_df.withColumn(
                "left_bound_rn", F.last("rn_not_null", ignorenulls=True).over(w_start)
            )

            # Create relative references to the gap end value (right bound)
            output_df = output_df.withColumn(
                "right_bound_val", F.first(col, ignorenulls=True).over(w_end)
            )
            output_df = output_df.withColumn(
                "right_bound_rn", F.first("rn_not_null", ignorenulls=True).over(w_end)
            )

            # Create references to gap length and current gap position.
            output_df = output_df.withColumn(
                "interval_length_rn", F.col("right_bound_rn") - F.col("left_bound_rn")
            )
            output_df = output_df.withColumn(
                "curr_rn",
                F.col("interval_length_rn") - (F.col("right_bound_rn") - F.col("rn")),
            )

            # Compute linear interpolation value
            lin_interp_col = F.col("left_bound_val") + (
                F.col("right_bound_val") - F.col("left_bound_val")
            ) / F.col("interval_length_rn") * F.col("curr_rn")
            output_df = output_df.withColumn(
                col,
                F.when(F.col(col).isNull(), lin_interp_col).otherwise(F.col(col)),
            )

        return output_df.drop(
            "rn",
            "rn_not_null",
            "left_bound_val",
            "right_bound_val",
            "left_bound_rn",
            "right_bound_rn",
            "interval_length_rn",
            "curr_rn",
        )
>>>>>>> 0d15dd83
<|MERGE_RESOLUTION|>--- conflicted
+++ resolved
@@ -3,11 +3,7 @@
 import datetime as dt
 import itertools
 import re
-<<<<<<< HEAD
-from typing import Dict, List, Tuple
-=======
 from typing import List, Union
->>>>>>> 0d15dd83
 
 import numpy as np
 import pyspark.ml
@@ -16,16 +12,7 @@
 import pyspark.sql.types as T
 from pyspark import keyword_only
 from pyspark.ml import PipelineModel, Transformer
-<<<<<<< HEAD
-from pyspark.ml.feature import (
-    OneHotEncoder,
-    StandardScaler,
-    StringIndexer,
-    VectorAssembler,
-)
-=======
-from pyspark.ml.feature import Imputer, OneHotEncoder, StandardScaler, VectorAssembler
->>>>>>> 0d15dd83
+from pyspark.ml.feature import Imputer
 from pyspark.ml.param.shared import (
     HasInputCol,
     HasInputCols,
@@ -212,10 +199,6 @@
     @keyword_only
     def __init__(self, **kwargs):
         super().__init__()
-<<<<<<< HEAD
-=======
-        self._setDefault(inputCol="paydex", outputCol="paydex_bin", bins=None)
->>>>>>> 0d15dd83
         self.setParams(**kwargs)
 
     @keyword_only
@@ -1074,146 +1057,6 @@
         return dataset.filter(F.col("effectif") >= 10)
 
 
-<<<<<<< HEAD
-TRANSFORMERS_FACTORY = {
-    "scaling": {
-        "StandardScaler": StandardScaler(
-            withMean=True,
-            withStd=True,
-            inputCol="to_StandardScaler",
-            outputCol="from_StandardScaler",
-        ),
-    },
-    "encoding": {
-        "OneHotEncoder": OneHotEncoder(dropLast=False),
-        "StringIndexer": StringIndexer(),
-        "BinsOrdinalEncoder": BinsOrdinalEncoder(),
-    },
-}
-
-
-def generate_transforming_stages(
-    features_pipeline: Dict[str, List[str]], bins: Dict[str, List[str]] = None
-) -> Tuple(List[Transformer], List[str]):
-    """Generates all stages related to feature transformation.
-
-    Feature transformations are prepared in the following order:
-    - encoding stages, which operate on single feature columns.
-    - scaling stages, which operate on a set of features assembled using a
-      `VectorAssembler`.
-
-    The stages are then ready to be included in a pyspark.ml.Pipeline.
-
-    Args:
-        features_pipeline: A mapping from features to a list of transformers associated
-          with this feature.
-        bins: A mapping from feature names to a list of bins to be passed to a
-          Bucketizer.
-
-    Returns:
-        2-uple consisting of:
-        - A list of Transformers, to be fed to a Pipeline object.
-        - A list of strings, corresponding to all feature columns that will be fed to
-          the model.
-
-    """
-    # pylint: disable=too-many-locals
-    stages: List[Transformer] = []
-    model_features: List[str] = []
-    scalers_input_cols: Dict[Transformer, List[str]] = {}
-    final_assembler_input: List[str] = []
-
-    for feature, transformers_names in features_pipeline.items():
-        encoders_names: List[str] = [
-            encoder_name
-            for encoder_name in transformers_names
-            if encoder_name in TRANSFORMERS_FACTORY["encoding"]
-        ]
-        encoders: List[Transformer] = [
-            TRANSFORMERS_FACTORY["encoding"][encoder_name]
-            for encoder_name in encoders_names
-        ]
-        enc_input_col = feature
-        # Encoding
-        for encoder in encoders:
-            encoder.setParams(inputCol=enc_input_col)
-            if encoder.isinstance(BinsOrdinalEncoder):
-                suffix = "bin"
-                encoder.setParams(
-                    bins=bins[feature],
-                )
-            elif encoder.isinstance(StringIndexer):
-                suffix = "ix"
-            elif encoder.isinstance(OneHotEncoder):
-                suffix = "onehot"
-            enc_output_col = enc_input_col + f"_{suffix}"
-            encoder.setParams(outputCol=enc_output_col)
-            stages.append(encoder)
-            # If there are multiple encoders, the next one will act on the current's
-            # output
-            enc_input_col = enc_output_col
-
-        # Scaling
-        scaler_name = set(transformers_names) - set(encoders_names)
-        if scaler_name:  # assuming there can be at most one scaler per feature.
-            scalers_input_cols.setdefault(scaler_name.pop, []).append(enc_output_col)
-        else:
-            model_features.append(enc_output_col)
-            final_assembler_input.append(enc_output_col)
-
-    for scaler_name, input_cols in scalers_input_cols.items():
-        stages.append(
-            VectorAssembler(inputCols=input_cols, outputCol=f"{scaler_name}_input")
-        )
-        stages.append(
-            TRANSFORMERS_FACTORY[scaler_name](
-                inputCol=f"{scaler_name}_input", outputCol=f"{scaler_name}_output"
-            )
-        )
-        model_features.append(input_cols)
-        final_assembler_input.append(f"{scaler_name}_output")
-
-    # Build final assembler to be fed to model.
-    stages.append(
-        VectorAssembler(inputCols=final_assembler_input, outputCol="features")
-    )
-    return stages, model_features
-
-
-def vector_disassembler(
-    df: pyspark.sql.DataFrame,
-    columns: List[str],
-    assembled_col: str,
-    keep: List[str] = None,
-) -> pyspark.sql.DataFrame:
-    """Inverse operation of `pyspark.ml.feature.VectorAssembler` operator.
-
-    Args:.
-        df: input DataFrame.
-        columns: name of individual columns previously assembled by a `VectorAssembler`.
-        assembled_col: `VectorAssembler`'s output column name.
-        keep: additional columns to keep that are not part of the assembled column.
-
-    Returns:
-        A DataFrame with columns that have been "disassembled".
-
-    """
-    if keep is None:
-        keep = []
-    assert set(keep + [assembled_col]) <= set(df.columns)
-
-    def udf_vector_disassembler(col):
-        return F.udf(lambda v: v.toArray().tolist(), T.ArrayType(T.DoubleType()))(col)
-
-    df = df.select(keep + [assembled_col])
-    df = df.withColumn(
-        assembled_col, udf_vector_disassembler(F.col(assembled_col))
-    ).select(keep + [F.col(assembled_col)[i] for i in range(len(columns))])
-
-    for i, col in enumerate(columns):
-        df = df.withColumnRenamed(f"{assembled_col}[{i}]", col)
-    return df
-=======
 class LinearInterpolationOperator(
     Transformer, HasInputCols
 ):  # pylint: disable=too-few-public-methods
@@ -1336,5 +1179,4 @@
             "right_bound_rn",
             "interval_length_rn",
             "curr_rn",
-        )
->>>>>>> 0d15dd83
+        )